--- conflicted
+++ resolved
@@ -1,86 +1,39 @@
-<<<<<<< HEAD
-mod frame;
-mod packet;
-mod packet_stream;
-mod peer;
-mod peer_manager;
-pub mod plugin;
-mod server;
-mod stream;
-
-pub use frame::*;
-pub use packet::*;
-pub use packet_stream::*;
-pub use peer::*;
-pub use peer_manager::*;
-pub use plugin::*;
-pub use server::*;
-use std::net::SocketAddr;
-pub(super) use stream::*;
-use tokio::time::Duration;
-
-pub const ACTION_TIMEOUT: Duration = Duration::from_millis(100);
-
-#[derive(Debug)]
-pub enum Event {
-    Close(SocketAddr),
-    SendLAN(SocketAddr, OutPacket),
-}
-
-pub fn log_err<T, E: std::fmt::Debug>(result: std::result::Result<T, E>, msg: &str) {
-    if let Err(e) = result {
-        log::error!("{} ({:?})", msg, e);
-    }
-}
-
-pub fn log_warn<T, E: std::fmt::Debug>(result: std::result::Result<T, E>, msg: &str) {
-    if let Err(e) = result {
-        log::warn!("{} ({:?})", msg, e)
-    }
-}
-=======
-mod server;
-mod frame;
-mod peer;
-mod peer_manager;
-mod stream;
-pub mod plugin;
-mod packet;
-mod packet_stream;
-mod auth;
-pub mod simple_auth_provider;
-
-pub use server::*;
-pub use frame::*;
-pub use peer::*;
-pub use peer_manager::*;
-pub(super) use stream::*;
-pub use packet_stream::*;
-pub use plugin::*;
-pub use packet::*;
-pub use auth::*;
-use std::net::SocketAddr;
-use tokio::time::Duration;
-
-pub const ACTION_TIMEOUT: Duration = Duration::from_millis(100);
-
-#[derive(Debug)]
-pub enum Event {
-    Close(SocketAddr),
-    SendLAN(SocketAddr, OutPacket),
-}
-
-pub type BoxedAuthProvider = Box<dyn AuthProvider>;
-
-pub fn log_err<T, E: std::fmt::Debug>(result: std::result::Result<T, E>, msg: &str) {
-    if let Err(e) = result {
-        log::error!("{} ({:?})", msg, e);
-    }
-}
-
-pub fn log_warn<T, E: std::fmt::Debug>(result: std::result::Result<T, E>, msg: &str) {
-    if let Err(e) = result {
-        log::warn!("{} ({:?})", msg, e)
-    }
-}
->>>>>>> bd494d58
+mod frame;
+mod packet;
+mod packet_stream;
+mod peer;
+mod peer_manager;
+pub mod plugin;
+mod server;
+mod stream;
+
+pub use frame::*;
+pub use packet::*;
+pub use packet_stream::*;
+pub use peer::*;
+pub use peer_manager::*;
+pub use plugin::*;
+pub use server::*;
+use std::net::SocketAddr;
+pub(super) use stream::*;
+use tokio::time::Duration;
+
+pub const ACTION_TIMEOUT: Duration = Duration::from_millis(100);
+
+#[derive(Debug)]
+pub enum Event {
+    Close(SocketAddr),
+    SendLAN(SocketAddr, OutPacket),
+}
+
+pub fn log_err<T, E: std::fmt::Debug>(result: std::result::Result<T, E>, msg: &str) {
+    if let Err(e) = result {
+        log::error!("{} ({:?})", msg, e);
+    }
+}
+
+pub fn log_warn<T, E: std::fmt::Debug>(result: std::result::Result<T, E>, msg: &str) {
+    if let Err(e) = result {
+        log::warn!("{} ({:?})", msg, e)
+    }
+}